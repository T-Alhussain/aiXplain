__author__ = "shreyassharma"

"""
Copyright 2022 The aiXplain SDK authors

Licensed under the Apache License, Version 2.0 (the "License");
you may not use this file except in compliance with the License.
You may obtain a copy of the License at

     http://www.apache.org/licenses/LICENSE-2.0

Unless required by applicable law or agreed to in writing, software
distributed under the License is distributed on an "AS IS" BASIS,
WITHOUT WARRANTIES OR CONDITIONS OF ANY KIND, either express or implied.
See the License for the specific language governing permissions and
limitations under the License.

Author: Duraikrishna Selvaraju, Thiago Castro Ferreira, Shreyas Sharma and Lucas Pavanelli
Date: October 25th 2022
Description:
    Metric Class
"""

from typing import Optional, Text, List, Union
from aixplain.modules.asset import Asset

from aixplain.utils.file_utils import _request_with_retry
from aixplain.factories.model_factory import ModelFactory


class Metric(Asset):
    """Represents a metric to be computed on one or more peices of data. It is usually linked to a machine learning task.

    Attributes:
        id (Text): ID of the Metric
        name (Text): Name of the Metric
        description (Text): Description of the Metric
        supplier (Text, optional): author of the Metric. Defaults to "aiXplain".
        version (Text, optional): Metric version. Defaults to "1.0".
        additional_info: Any additional Metric info to be saved

    """

    def __init__(
        self,
        id: Text,
        name: Text,
        supplier: Text,
        is_reference_required: bool,
        is_source_required: bool,
        cost: float,
        function: Text,
        normalization_options: list = [],
        **additional_info,
    ) -> None:
        """Create a Metric with the necessary information

        Args:
            id (Text): ID of the Metric
            name (Text): Name of the Metric
            supplier (Text): author of the Metric
            is_reference_required (bool): does the metric use reference
            is_source_required (bool): does the metric use source
            cost (float): price of the metric
            normalization_options(list, [])
            **additional_info: Any additional Metric info to be saved
        """
        super().__init__(id, name, description="", supplier=supplier, version="1.0", cost=cost)
        self.is_source_required = is_source_required
        self.is_reference_required = is_reference_required
        self.normalization_options = normalization_options
        self.function = function
        self.additional_info = additional_info

    def __repr__(self) -> str:
        return f"<Metric {self.name}>"

    def add_normalization_options(self, normalization_options: List[str]):
        """Add a given set of normalization options to be used while benchmarking

        Args:
            normalization_options (List[str]): List of normalization options to be added
        """
        self.normalization_options.append(normalization_options)

    def run(
        self,
        hypothesis: Optional[Union[str, List[str]]] = None,
        source: Optional[Union[str, List[str]]] = None,
        reference: Optional[Union[str, List[str]]] = None,
    ):
        """Run the metric to calculate the scores.

        Args:
            hypothesis (Optional[Union[str, List[str]]], optional): Can give a single hypothesis or a list of hypothesis for metric calculation. Defaults to None.
            source (Optional[Union[str, List[str]]], optional): Can give a single source or a list of sources for metric calculation. Defaults to None.
            reference (Optional[Union[str, List[str]]], optional): Can give a single reference or a list of references for metric calculation. Defaults to None.
        """
        from aixplain.factories.model_factory import ModelFactory
<<<<<<< HEAD
=======

>>>>>>> a48ccfd6
        model = ModelFactory.get(self.id)
        payload = {
            "function": self.function,
            "supplier": self.supplier,
            "version": self.name,
        }
        if hypothesis is not None:
            if type(hypothesis) is str:
                hypothesis = [hypothesis]
            payload["hypotheses"] = hypothesis
        if self.is_source_required and source is not None:
            if type(source) is str:
                source = [source]
            payload["sources"] = source
        if self.is_reference_required and reference is not None:
            if type(reference) is str:
                reference = [[reference]]
            elif type(reference[0]) is str:
                reference = [[ref] for ref in reference]
            payload["references"] = reference
        return model.run(payload)<|MERGE_RESOLUTION|>--- conflicted
+++ resolved
@@ -97,10 +97,6 @@
             reference (Optional[Union[str, List[str]]], optional): Can give a single reference or a list of references for metric calculation. Defaults to None.
         """
         from aixplain.factories.model_factory import ModelFactory
-<<<<<<< HEAD
-=======
-
->>>>>>> a48ccfd6
         model = ModelFactory.get(self.id)
         payload = {
             "function": self.function,
