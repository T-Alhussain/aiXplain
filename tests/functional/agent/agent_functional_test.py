__author__ = "lucaspavanelli"

"""
Copyright 2022 The aiXplain SDK authors

Licensed under the Apache License, Version 2.0 (the "License");
you may not use this file except in compliance with the License.
You may obtain a copy of the License at

     http://www.apache.org/licenses/LICENSE-2.0

Unless required by applicable law or agreed to in writing, software
distributed under the License is distributed on an "AS IS" BASIS,
WITHOUT WARRANTIES OR CONDITIONS OF ANY KIND, either express or implied.
See the License for the specific language governing permissions and
limitations under the License.
"""
import json
from dotenv import load_dotenv

load_dotenv()
from aixplain.factories import AgentFactory
from aixplain.enums.supplier import Supplier

import pytest

RUN_FILE = "tests/functional/agent/data/agent_test_end2end.json"


def read_data(data_path):
    return json.load(open(data_path, "r"))


@pytest.fixture(scope="module", params=read_data(RUN_FILE))
def run_input_map(request):
    return request.param


def test_end2end(run_input_map):
    for agent in AgentFactory.list()["results"]:
        agent.delete()

    tools = []
    if "model_tools" in run_input_map:
        for tool in run_input_map["model_tools"]:
            for supplier in Supplier:
                if tool["supplier"] is not None and tool["supplier"].lower() in [
                    supplier.value["code"].lower(),
                    supplier.value["name"].lower(),
                ]:
                    tool["supplier"] = supplier
                    break
<<<<<<< HEAD
            print("TOOL: ", tool)
=======
>>>>>>> d8031c8b
            tools.append(AgentFactory.create_model_tool(**tool))
    if "pipeline_tools" in run_input_map:
        for tool in run_input_map["pipeline_tools"]:
            tools.append(AgentFactory.create_pipeline_tool(pipeline=tool["pipeline_id"], description=tool["description"]))
    print(f"Creating agent with tools: {tools}")
    agent = AgentFactory.create(name=run_input_map["agent_name"], llm_id=run_input_map["llm_id"], tools=tools)
    print(f"Agent created: {agent.__dict__}")
    print("Running agent")
    response = agent.run(data=run_input_map["query"])
    print(f"Agent response: {response}")
    assert response is not None
    assert response["completed"] is True
    assert response["status"].lower() == "success"
    assert "data" in response
    assert response["data"]["session_id"] is not None
    assert response["data"]["output"] is not None
    print("Deleting agent")
    agent.delete()


def test_list_agents():
    agents = AgentFactory.list()
    assert "results" in agents
    agents_result = agents["results"]
    assert type(agents_result) is list<|MERGE_RESOLUTION|>--- conflicted
+++ resolved
@@ -50,10 +50,6 @@
                 ]:
                     tool["supplier"] = supplier
                     break
-<<<<<<< HEAD
-            print("TOOL: ", tool)
-=======
->>>>>>> d8031c8b
             tools.append(AgentFactory.create_model_tool(**tool))
     if "pipeline_tools" in run_input_map:
         for tool in run_input_map["pipeline_tools"]:
