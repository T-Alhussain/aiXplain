--- conflicted
+++ resolved
@@ -55,10 +55,7 @@
     if "pipeline_tools" in run_input_map:
         for tool in run_input_map["pipeline_tools"]:
             tools.append(AgentFactory.create_pipeline_tool(pipeline=tool["pipeline_id"], description=tool["description"]))
-<<<<<<< HEAD
-=======
-            
->>>>>>> f515da63
+
     agent = AgentFactory.create(
         name=run_input_map["agent_name"], description=run_input_map["agent_name"], llm_id=run_input_map["llm_id"], tools=tools
     )
