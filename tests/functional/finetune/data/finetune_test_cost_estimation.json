--- conflicted
+++ resolved
@@ -1,8 +1,4 @@
 [
-<<<<<<< HEAD
-    {"model_name": "gpt2", "model_id": "64e615671567f848804985e1", "dataset_name": "Test text generation dataset"},
-=======
->>>>>>> 7adfddda
     {"model_name": "llama 2 7b", "model_id": "6543cb991f695e72028e9428", "dataset_name": "Test text generation dataset"},
     {"model_name": "Llama 2 7B Chat", "model_id": "65519ee7bf42e6037ab109d8", "dataset_name": "Test text generation dataset"}
 ]