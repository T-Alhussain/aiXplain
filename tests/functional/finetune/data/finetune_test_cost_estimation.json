[
<<<<<<< HEAD
    {"model_name": "Llama 2 7b", "model_id": "6543cb991f695e72028e9428", "dataset_name": "Test text generation dataset"},
    {"model_name": "Llama 2 7B Chat", "model_id": "65519ee7bf42e6037ab109d8", "dataset_name": "Test text generation dataset"},
    {"model_name": "Mistral 7b", "model_id": "6551a9e7bf42e6037ab109de", "dataset_name": "Test text generation dataset"},
    {"model_name": "Solar 10b", "model_id": "65b7baac1d5ea75105c14971", "dataset_name": "Test text generation dataset"},
    {"model_name": "Falcon 7b", "model_id": "6551bff9bf42e6037ab109e1", "dataset_name": "Test text generation dataset"},
    {"model_name": "Falcon 7b Instruct", "model_id": "65519d57bf42e6037ab109d5", "dataset_name": "Test text generation dataset"},
    {"model_name": "MPT 7b", "model_id": "6551a72bbf42e6037ab109d9", "dataset_name": "Test text generation dataset"},
    {"model_name": "MPT 7b storywriter", "model_id": "6551a870bf42e6037ab109db", "dataset_name": "Test text generation dataset"},
    {"model_name": "BloomZ 7b", "model_id": "6551ab17bf42e6037ab109e0", "dataset_name": "Test text generation dataset"},
    {"model_name": "BloomZ 7b MT", "model_id": "656e80147ca71e334752d5a3", "dataset_name": "Test text generation dataset"}
=======
    {"model_name": "llama 2 7b", "model_id": "6543cb991f695e72028e9428", "dataset_name": "Test text generation dataset"},
    {"model_name": "Llama 2 7B Chat", "model_id": "65519ee7bf42e6037ab109d8", "dataset_name": "Test text generation dataset"}
>>>>>>> cb14b5a1
]<|MERGE_RESOLUTION|>--- conflicted
+++ resolved
@@ -1,17 +1,4 @@
 [
-<<<<<<< HEAD
-    {"model_name": "Llama 2 7b", "model_id": "6543cb991f695e72028e9428", "dataset_name": "Test text generation dataset"},
-    {"model_name": "Llama 2 7B Chat", "model_id": "65519ee7bf42e6037ab109d8", "dataset_name": "Test text generation dataset"},
-    {"model_name": "Mistral 7b", "model_id": "6551a9e7bf42e6037ab109de", "dataset_name": "Test text generation dataset"},
-    {"model_name": "Solar 10b", "model_id": "65b7baac1d5ea75105c14971", "dataset_name": "Test text generation dataset"},
-    {"model_name": "Falcon 7b", "model_id": "6551bff9bf42e6037ab109e1", "dataset_name": "Test text generation dataset"},
-    {"model_name": "Falcon 7b Instruct", "model_id": "65519d57bf42e6037ab109d5", "dataset_name": "Test text generation dataset"},
-    {"model_name": "MPT 7b", "model_id": "6551a72bbf42e6037ab109d9", "dataset_name": "Test text generation dataset"},
-    {"model_name": "MPT 7b storywriter", "model_id": "6551a870bf42e6037ab109db", "dataset_name": "Test text generation dataset"},
-    {"model_name": "BloomZ 7b", "model_id": "6551ab17bf42e6037ab109e0", "dataset_name": "Test text generation dataset"},
-    {"model_name": "BloomZ 7b MT", "model_id": "656e80147ca71e334752d5a3", "dataset_name": "Test text generation dataset"}
-=======
     {"model_name": "llama 2 7b", "model_id": "6543cb991f695e72028e9428", "dataset_name": "Test text generation dataset"},
     {"model_name": "Llama 2 7B Chat", "model_id": "65519ee7bf42e6037ab109d8", "dataset_name": "Test text generation dataset"}
->>>>>>> cb14b5a1
 ]