--- conflicted
+++ resolved
@@ -13,25 +13,14 @@
         "dataset_name": "Test search dataset metadata",
         "inference_data": "Hello!",
         "required_dev": false,
-<<<<<<< HEAD
-        "search_metadata": true
-=======
         "search_metadata": false
->>>>>>> a48ccfd6
     },
     {
         "model_name": "vectara",
         "model_id": "655e20f46eb563062a1aa301",
-<<<<<<< HEAD
-        "dataset_name": "Test search dataset metadata",
-        "inference_data": "Hello!",
-        "required_dev": false,
-        "search_metadata": true
-=======
         "dataset_name": "Test search dataset",
         "inference_data": "Hello!",
         "required_dev": false,
         "search_metadata": false
->>>>>>> a48ccfd6
     }
 ]