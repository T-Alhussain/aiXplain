--- conflicted
+++ resolved
@@ -57,10 +57,7 @@
         if "pipeline_tools" in agent:
             for tool in agent["pipeline_tools"]:
                 tools.append(AgentFactory.create_pipeline_tool(pipeline=tool["pipeline_id"], description=tool["description"]))
-<<<<<<< HEAD
-=======
 
->>>>>>> f515da63
         agent = AgentFactory.create(
             name=agent["agent_name"], description=agent["agent_name"], llm_id=agent["llm_id"], tools=tools
         )
@@ -73,28 +70,19 @@
         llm_id=run_input_map["llm_id"],
         use_mentalist_and_inspector=True,
     )
-<<<<<<< HEAD
-=======
 
->>>>>>> f515da63
     assert team_agent is not None
     team_agent = TeamAgentFactory.get(team_agent.id)
     assert team_agent is not None
     response = team_agent.run(data=run_input_map["query"])
-<<<<<<< HEAD
-=======
 
->>>>>>> f515da63
     assert response is not None
     assert response["completed"] is True
     assert response["status"].lower() == "success"
     assert "data" in response
     assert response["data"]["session_id"] is not None
     assert response["data"]["output"] is not None
-<<<<<<< HEAD
-=======
 
->>>>>>> f515da63
     team_agent.delete()
 
 
