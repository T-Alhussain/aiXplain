from aixplain.factories.api_key_factory import APIKeyFactory
from aixplain.modules import APIKey, APIKeyLimits, APIKeyUsageLimit
from datetime import datetime
import json
import pytest


def test_create_api_key_from_json():
    api_key_json = "tests/functional/apikey/apikey.json"

    with open(api_key_json, "r") as file:
        api_key_data = json.load(file)

    expires_at = datetime.strptime(api_key_data["expires_at"], "%Y-%m-%dT%H:%M:%SZ")

    api_key = APIKeyFactory.create(
        name=api_key_data["name"],
        asset_limits=[
            APIKeyLimits(
                model=api_key_data["asset_limits"][0]["model"],
                token_per_minute=api_key_data["asset_limits"][0]["token_per_minute"],
                token_per_day=api_key_data["asset_limits"][0]["token_per_day"],
                request_per_day=api_key_data["asset_limits"][0]["request_per_day"],
                request_per_minute=api_key_data["asset_limits"][0]["request_per_minute"],
            )
        ],
        global_limits=APIKeyLimits(
            token_per_minute=api_key_data["global_limits"]["token_per_minute"],
            token_per_day=api_key_data["global_limits"]["token_per_day"],
            request_per_day=api_key_data["global_limits"]["request_per_day"],
            request_per_minute=api_key_data["global_limits"]["request_per_minute"],
        ),
        budget=api_key_data["budget"],
        expires_at=expires_at,
    )

    assert isinstance(api_key, APIKey)
    assert api_key.id != ""
    assert api_key.name == api_key_data["name"]

    api_key.delete()


def test_create_api_key_from_dict():
    api_key_dict = {
        "asset_limits": [
            {
                "model": "640b517694bf816d35a59125",
                "token_per_minute": 100,
                "token_per_day": 1000,
                "request_per_day": 1000,
                "request_per_minute": 100,
            }
        ],
        "global_limits": {"token_per_minute": 100, "token_per_day": 1000, "request_per_day": 1000, "request_per_minute": 100},
        "budget": 1000,
        "expires_at": "2024-12-12T00:00:00Z",
    }

    api_key_name = "Test API Key"
    api_key = APIKeyFactory.create(
        name=api_key_name,
        asset_limits=[APIKeyLimits(**limit) for limit in api_key_dict["asset_limits"]],
        global_limits=APIKeyLimits(**api_key_dict["global_limits"]),
        budget=api_key_dict["budget"],
        expires_at=datetime.strptime(api_key_dict["expires_at"], "%Y-%m-%dT%H:%M:%SZ"),
    )

    assert isinstance(api_key, APIKey)
    assert api_key.id != ""
    assert api_key.name == api_key_name

    api_key.delete()


def test_create_update_api_key_from_dict():
    api_key_dict = {
        "asset_limits": [
            {
                "model": "640b517694bf816d35a59125",
                "token_per_minute": 100,
                "token_per_day": 1000,
                "request_per_day": 1000,
                "request_per_minute": 100,
            }
        ],
        "global_limits": {"token_per_minute": 100, "token_per_day": 1000, "request_per_day": 1000, "request_per_minute": 100},
        "budget": 1000,
        "expires_at": "2024-12-12T00:00:00Z",
    }

    api_key_name = "Test API Key"
    api_key = APIKeyFactory.create(
        name=api_key_name,
<<<<<<< HEAD
        asset_limits=[APIKeyLimits(**limit) for limit in api_key_dict["asset_limits"]],
        global_limits=APIKeyLimits(**api_key_dict["global_limits"]),
=======
        asset_limits=[APIKeyGlobalLimits(**limit) for limit in api_key_dict["asset_limits"]],
        global_limits=APIKeyGlobalLimits(**api_key_dict["global_limits"]),
>>>>>>> 5f8ee841
        budget=api_key_dict["budget"],
        expires_at=datetime.strptime(api_key_dict["expires_at"], "%Y-%m-%dT%H:%M:%SZ"),
    )

    assert isinstance(api_key, APIKey)
    assert api_key.id != ""
    assert api_key.name == api_key_name

<<<<<<< HEAD
    api_key_ = APIKeyFactory.get(api_key=api_key.access_key)
    assert isinstance(api_key_, APIKey)
    assert api_key_.id != ""
    assert api_key_.name == api_key_name

=======
>>>>>>> 5f8ee841
    api_key.global_limits.token_per_day = 222
    api_key.global_limits.token_per_minute = 222
    api_key.global_limits.request_per_day = 222
    api_key.global_limits.request_per_minute = 222
    api_key.asset_limits[0].request_per_day = 222
    api_key.asset_limits[0].request_per_minute = 222
    api_key.asset_limits[0].token_per_day = 222
    api_key.asset_limits[0].token_per_minute = 222
    api_key = APIKeyFactory.update(api_key)

    assert api_key.global_limits.token_per_day == 222
    assert api_key.global_limits.token_per_minute == 222
    assert api_key.global_limits.request_per_day == 222
    assert api_key.global_limits.request_per_minute == 222
    assert api_key.asset_limits[0].request_per_day == 222
    assert api_key.asset_limits[0].request_per_minute == 222
    assert api_key.asset_limits[0].token_per_day == 222
    assert api_key.asset_limits[0].token_per_minute == 222

    api_key.delete()


def test_list_api_keys():
    api_keys = APIKeyFactory.list()
    assert isinstance(api_keys, list)

    for api_key in api_keys:
        assert isinstance(api_key, APIKey)
        assert api_key.id != ""

        if api_key.is_admin is False:
            usage = api_key.get_usage()
            assert isinstance(usage, list)
            if len(usage) > 0:
                assert isinstance(usage[0], APIKeyUsageLimit)


def test_list_update_api_keys():
    api_keys = APIKeyFactory.list()
    assert isinstance(api_keys, list)

    for api_key in api_keys:
        assert isinstance(api_key, APIKey)
        assert api_key.id != ""

        from random import randint

        number = randint(0, 10000)
        if api_key.global_limits is None:
            api_key.global_limits = APIKeyLimits(
                token_per_minute=number,
                token_per_day=number,
                request_per_day=number,
                request_per_minute=number,
            )
        else:
            api_key.global_limits.token_per_day = number
            api_key.global_limits.token_per_minute = number
            api_key.global_limits.request_per_day = number
            api_key.global_limits.request_per_minute = number

        if api_key.asset_limits is None:
            api_key.asset_limits = []

        if len(api_key.asset_limits) == 0:
            api_key.asset_limits.append(
                APIKeyLimits(
                    model="640b517694bf816d35a59125",
                    token_per_minute=number,
                    token_per_day=number,
                    request_per_day=number,
                    request_per_minute=number,
                )
            )
        else:
            api_key.asset_limits[0].request_per_day = number
            api_key.asset_limits[0].request_per_minute = number
            api_key.asset_limits[0].token_per_day = number
            api_key.asset_limits[0].token_per_minute = number
        api_key = APIKeyFactory.update(api_key)

        assert api_key.global_limits.token_per_day == number
        assert api_key.global_limits.token_per_minute == number
        assert api_key.global_limits.request_per_day == number
        assert api_key.global_limits.request_per_minute == number
        assert api_key.asset_limits[0].request_per_day == number
        assert api_key.asset_limits[0].request_per_minute == number
        assert api_key.asset_limits[0].token_per_day == number
        assert api_key.asset_limits[0].token_per_minute == number
        break



def test_list_update_api_keys():
    api_keys = APIKeyFactory.list()
    assert isinstance(api_keys, list)

    for api_key in api_keys:
        assert isinstance(api_key, APIKey)
        assert api_key.id != ""

        from random import randint

        number = randint(0, 10000)
        if api_key.global_limits is None:
            api_key.global_limits = APIKeyGlobalLimits(
                token_per_minute=number,
                token_per_day=number,
                request_per_day=number,
                request_per_minute=number,
            )
        else:
            api_key.global_limits.token_per_day = number
            api_key.global_limits.token_per_minute = number
            api_key.global_limits.request_per_day = number
            api_key.global_limits.request_per_minute = number

        if api_key.asset_limits is None:
            api_key.asset_limits = []

        if len(api_key.asset_limits) == 0:
            api_key.asset_limits.append(
                APIKeyGlobalLimits(
                    model="640b517694bf816d35a59125",
                    token_per_minute=number,
                    token_per_day=number,
                    request_per_day=number,
                    request_per_minute=number,
                )
            )
        else:
            api_key.asset_limits[0].request_per_day = number
            api_key.asset_limits[0].request_per_minute = number
            api_key.asset_limits[0].token_per_day = number
            api_key.asset_limits[0].token_per_minute = number
        api_key = APIKeyFactory.update(api_key)

        assert api_key.global_limits.token_per_day == number
        assert api_key.global_limits.token_per_minute == number
        assert api_key.global_limits.request_per_day == number
        assert api_key.global_limits.request_per_minute == number
        assert api_key.asset_limits[0].request_per_day == number
        assert api_key.asset_limits[0].request_per_minute == number
        assert api_key.asset_limits[0].token_per_day == number
        assert api_key.asset_limits[0].token_per_minute == number
        break


def test_create_api_key_wrong_input():
    api_key_name = "Test API Key"

    with pytest.raises(Exception):
        APIKeyFactory.create(
            name=api_key_name,
            asset_limits="invalid_limits",
            global_limits="invalid_limits",
            budget=-1000,
            expires_at="invalid_date",
        )<|MERGE_RESOLUTION|>--- conflicted
+++ resolved
@@ -92,13 +92,8 @@
     api_key_name = "Test API Key"
     api_key = APIKeyFactory.create(
         name=api_key_name,
-<<<<<<< HEAD
         asset_limits=[APIKeyLimits(**limit) for limit in api_key_dict["asset_limits"]],
         global_limits=APIKeyLimits(**api_key_dict["global_limits"]),
-=======
-        asset_limits=[APIKeyGlobalLimits(**limit) for limit in api_key_dict["asset_limits"]],
-        global_limits=APIKeyGlobalLimits(**api_key_dict["global_limits"]),
->>>>>>> 5f8ee841
         budget=api_key_dict["budget"],
         expires_at=datetime.strptime(api_key_dict["expires_at"], "%Y-%m-%dT%H:%M:%SZ"),
     )
@@ -107,14 +102,11 @@
     assert api_key.id != ""
     assert api_key.name == api_key_name
 
-<<<<<<< HEAD
     api_key_ = APIKeyFactory.get(api_key=api_key.access_key)
     assert isinstance(api_key_, APIKey)
     assert api_key_.id != ""
     assert api_key_.name == api_key_name
 
-=======
->>>>>>> 5f8ee841
     api_key.global_limits.token_per_day = 222
     api_key.global_limits.token_per_minute = 222
     api_key.global_limits.request_per_day = 222
