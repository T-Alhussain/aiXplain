__author__ = "lucaspavanelli"

"""
Copyright 2022 The aiXplain SDK authors

Licensed under the Apache License, Version 2.0 (the "License");
you may not use this file except in compliance with the License.
You may obtain a copy of the License at

     http://www.apache.org/licenses/LICENSE-2.0

Unless required by applicable law or agreed to in writing, software
distributed under the License is distributed on an "AS IS" BASIS,
WITHOUT WARRANTIES OR CONDITIONS OF ANY KIND, either express or implied.
See the License for the specific language governing permissions and
limitations under the License.
"""

from dotenv import load_dotenv

load_dotenv()
<<<<<<< HEAD
=======

>>>>>>> 501e27bd
from aixplain.modules.finetune import Hyperparameters
from aixplain.modules.finetune.hyperparameters import (
    EPOCHS_MAX_VALUE,
    BATCH_SIZE_VALUES,
    MAX_SEQ_LENGTH_MAX_VALUE,
)


import pytest


def test_create():
    hyp = Hyperparameters()
    assert hyp is not None


@pytest.mark.parametrize(
    "params",
    [
        {"epochs": "string"},
        {"train_batch_size": "string"},
        {"eval_batch_size": "string"},
        {"learning_rate": "string"},
        {"max_seq_length": "string"},
        {"warmup_ratio": "string"},
        {"warmup_steps": "string"},
        {"lr_scheduler_type": "string"},
    ],
)
def test_create_invalid_type(params):
    with pytest.raises(Exception) as exc_info:
        Hyperparameters(**params)
    assert exc_info.type is TypeError


@pytest.mark.parametrize(
    "params",
    [
        {"epochs": EPOCHS_MAX_VALUE + 1},
        {"train_batch_size": max(BATCH_SIZE_VALUES) + 1},
        {"eval_batch_size": max(BATCH_SIZE_VALUES) + 1},
        {"max_seq_length": MAX_SEQ_LENGTH_MAX_VALUE + 1},
    ],
)
def test_create_invalid_values(params):
    with pytest.raises(Exception) as exc_info:
        Hyperparameters(**params)
    assert exc_info.type is ValueError<|MERGE_RESOLUTION|>--- conflicted
+++ resolved
@@ -19,10 +19,7 @@
 from dotenv import load_dotenv
 
 load_dotenv()
-<<<<<<< HEAD
-=======
 
->>>>>>> 501e27bd
 from aixplain.modules.finetune import Hyperparameters
 from aixplain.modules.finetune.hyperparameters import (
     EPOCHS_MAX_VALUE,
