--- conflicted
+++ resolved
@@ -81,9 +81,4 @@
         test_model = Model(id=model_id, name="Test Model", url=base_url)
         response = test_model.run_async(data="input_data")
     assert response["status"] == "FAILED"
-    assert response["error_message"] == error_message
-<<<<<<< HEAD
-
- 
-=======
->>>>>>> 499eae6a
+    assert response["error_message"] == error_message